--- conflicted
+++ resolved
@@ -129,7 +129,6 @@
     ]
 
 
-<<<<<<< HEAD
 @pytest.mark.parametrize(
     "from_,revmapping,to",
     [
@@ -149,7 +148,8 @@
 )
 def test_remap_dict(from_, revmapping, to):
     assert remap_dict(from_, revmapping) == to
-=======
+
+
 @responses.activate
 def test_get_instance_dandi():
     responses.add(
@@ -313,5 +313,4 @@
         "https://example.dandi/ returned an incorrectly formatted version;"
         " please contact that server's administrators: "
     )
-    assert "foobar" in str(excinfo.value)
->>>>>>> 6dfcb6ac
+    assert "foobar" in str(excinfo.value)